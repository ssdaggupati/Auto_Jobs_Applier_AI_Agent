--- conflicted
+++ resolved
@@ -7,18 +7,10 @@
 from selenium import webdriver
 from selenium.common.exceptions import WebDriverException
 from lib_resume_builder_AIHawk import Resume, FacadeManager, ResumeGenerator, StyleManager
-<<<<<<< HEAD
-from src.webdrivers.base_browser import BrowserType
+from typing import Optional
+from src.webdrivers.base_browser.chrome_utils import BrowserType
 from src.webdrivers.browser_factory import BrowserFactory
-from src.llm.llm_manager import GPTAnswerer
-from src.aihawk_authenticator import AIHawkAuthenticator
-from src.aihawk_bot_facade import AIHawkBotFacade
-from src.aihawk_job_manager import AIHawkJobManager
-=======
-from typing import Optional
-from src.utils.chrome_utils import chrome_browser_options
-
->>>>>>> 45136dd6
+
 from src.job_application_profile import JobApplicationProfile
 from src.logging import logger
 
@@ -184,13 +176,8 @@
         
         job_application_profile_object = JobApplicationProfile(plain_text_resume)
         
-<<<<<<< HEAD
         browser = init_browser(BrowserFactory.get_browser_type())
-        login_component = AIHawkAuthenticator(browser)
-=======
-        browser = init_browser()
         login_component = get_authenticator(driver=browser, platform='linkedin')
->>>>>>> 45136dd6
         apply_component = AIHawkJobManager(browser)
         gpt_answerer_component = GPTAnswerer(parameters, llm_api_key)
         bot = AIHawkBotFacade(login_component, apply_component)
