--- conflicted
+++ resolved
@@ -4,13 +4,8 @@
 import logging.handlers
 from loguru import logger
 from selenium.webdriver.remote.remote_connection import LOGGER as selenium_logger
-<<<<<<< HEAD
-
-from config import LOG_LEVEL, LOG_SELENIUM_LEVEL, LOG_TO_CONSOLE, LOG_TO_FILE
-=======
 from app_config import LOG_CONFIG
 from constants import LOG_TO_FILE, MINIMUM_LOG_LEVEL
->>>>>>> 599eaa21
 
 
 def remove_default_loggers():
@@ -33,12 +28,8 @@
 
     logger.remove()
 
-<<<<<<< HEAD
     # Add file logger if LOG_TO_FILE is True
     if LOG_TO_FILE:
-=======
-    if LOG_CONFIG[LOG_TO_FILE]:
->>>>>>> 599eaa21
         logger.add(
             log_file,
             level=LOG_LEVEL,
@@ -50,12 +41,8 @@
             diagnose=True,
         )
 
-<<<<<<< HEAD
     # Add console logger if LOG_TO_CONSOLE is True
     if LOG_TO_CONSOLE:
-=======
-    if LOG_CONFIG[LOG_TO_FILE]:
->>>>>>> 599eaa21
         logger.add(
             sys.stderr,
             level=LOG_LEVEL,
