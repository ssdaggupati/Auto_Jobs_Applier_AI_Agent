import json
import os
import random
import time
from itertools import product
from pathlib import Path
<<<<<<< HEAD
import re
=======
from turtle import color
>>>>>>> 8e13559a

from inputimeout import inputimeout, TimeoutOccurred
from selenium.common.exceptions import NoSuchElementException
from selenium.webdriver.common.by import By


from ai_hawk.linkedIn_easy_applier import AIHawkEasyApplier
from config import JOB_MAX_APPLICATIONS, JOB_MIN_APPLICATIONS, MINIMUM_WAIT_TIME_IN_SECONDS
from src.job import Job
from src.logging import logger

import urllib.parse
from src.regex_utils import generate_regex_patterns_for_blacklisting
import re

import utils.browser_utils as browser_utils
import utils.time_utils


class EnvironmentKeys:
    def __init__(self):
        logger.debug("Initializing EnvironmentKeys")
        self.skip_apply = self._read_env_key_bool("SKIP_APPLY")
        self.disable_description_filter = self._read_env_key_bool("DISABLE_DESCRIPTION_FILTER")
        logger.debug(f"EnvironmentKeys initialized: skip_apply={self.skip_apply}, disable_description_filter={self.disable_description_filter}")

    @staticmethod
    def _read_env_key(key: str) -> str:
        value = os.getenv(key, "")
        logger.debug(f"Read environment key {key}: {value}")
        return value

    @staticmethod
    def _read_env_key_bool(key: str) -> bool:
        value = os.getenv(key) == "True"
        logger.debug(f"Read environment key {key} as bool: {value}")
        return value


class ApplicationFileManager:
    def __init__(self, base_dir: str = 'job_applications'):
        self.base_dir = base_dir
        
    def get_application_folder(self, job: Job) -> str:
        folder_name = f"{job.company} - {job.title}"
        folder_name = re.sub(r'[<>:"/\\|?*]', '', folder_name)
        folder_path = os.path.join(self.base_dir, folder_name)
        os.makedirs(folder_path, exist_ok=True)
        return folder_path
        
    def generate_document_path(self, job: Job, first_name: str, 
                             last_name: str, doc_type: str) -> str:
        folder = self.get_application_folder(job)
        timestamp = int(time.time())
        filename = f"{first_name}_{last_name}_{job.company}_{timestamp}_{doc_type}.pdf"
        filename = re.sub(r'[<>:"/\\|?*]', '', filename)
        return os.path.join(folder, filename)


class AIHawkJobManager:
    def __init__(self, driver):
        logger.debug("Initializing AIHawkJobManager")
        self.driver = driver
        self.set_old_answers = set()
        self.easy_applier_component = None
        logger.debug("AIHawkJobManager initialized successfully")

    def set_parameters(self, parameters):
        logger.debug("Setting parameters for AIHawkJobManager")
        self.company_blacklist = parameters.get('company_blacklist', []) or []
        self.title_blacklist = parameters.get('title_blacklist', []) or []
        self.location_blacklist = parameters.get('location_blacklist', []) or []
        self.positions = parameters.get('positions', [])
        self.locations = parameters.get('locations', [])
        self.apply_once_at_company = parameters.get('apply_once_at_company', False)
        self.base_search_url = self.get_base_search_url(parameters)
        self.seen_jobs = []

        self.min_applicants = JOB_MIN_APPLICATIONS
        self.max_applicants = JOB_MAX_APPLICATIONS

        # Generate regex patterns from blacklist lists
        self.title_blacklist_patterns = generate_regex_patterns_for_blacklisting(self.title_blacklist)
        self.company_blacklist_patterns = generate_regex_patterns_for_blacklisting(self.company_blacklist)
        self.location_blacklist_patterns = generate_regex_patterns_for_blacklisting(self.location_blacklist)

        resume_path = parameters.get('uploads', {}).get('resume', None)
        self.resume_path = Path(resume_path) if resume_path and Path(resume_path).exists() else None
        self.output_file_directory = Path(parameters['outputFileDirectory'])
        self.env_config = EnvironmentKeys()
        logger.debug("Parameters set successfully")

    def set_gpt_answerer(self, gpt_answerer):
        logger.debug("Setting GPT answerer")
        self.gpt_answerer = gpt_answerer

    def set_resume_generator_manager(self, resume_generator_manager):
        logger.debug("Setting resume generator manager")
        self.resume_generator_manager = resume_generator_manager

    def start_collecting_data(self):
        searches = list(product(self.positions, self.locations))
        random.shuffle(searches)
        page_sleep = 0
        minimum_time = 60 * 5
        minimum_page_time = time.time() + minimum_time

        for position, location in searches:
            location_url = "&location=" + location
            job_page_number = -1
            logger.info(f"Collecting data for {position} in {location}.",color="yellow")
            try:
                while True:
                    page_sleep += 1
                    job_page_number += 1
                    logger.info(f"Going to job page {job_page_number}", color="yellow")
                    self.next_job_page(position, location_url, job_page_number)
                    utils.time_utils.medium_sleep()
                    logger.info("Starting the collecting process for this page", color="yellow")
                    self.read_jobs()
                    logger.info("Collecting data on this page has been completed!", color="yellow")

                    time_left = minimum_page_time - time.time()
                    if time_left > 0:
                        logger.info(f"Sleeping for {time_left} seconds.",color="yellow")
                        time.sleep(time_left)
                        minimum_page_time = time.time() + minimum_time
                    if page_sleep % 5 == 0:
                        sleep_time = random.randint(1, 5)
                        logger.info(f"Sleeping for {sleep_time / 60} minutes.",color="yellow")
                        time.sleep(sleep_time)
                        page_sleep += 1
            except Exception:
                pass
            time_left = minimum_page_time - time.time()
            if time_left > 0:
                logger.info(f"Sleeping for {time_left} seconds.",color="yellow")
                time.sleep(time_left)
                minimum_page_time = time.time() + minimum_time
            if page_sleep % 5 == 0:
                sleep_time = random.randint(50, 90)
                logger.info(f"Sleeping for {sleep_time / 60} minutes.",color="yellow")
                time.sleep(sleep_time)
                page_sleep += 1

    def start_applying(self):
        logger.debug("Starting job application process")
        self.easy_applier_component = AIHawkEasyApplier(self.driver, self.resume_path, self.set_old_answers,
                                                          self.gpt_answerer, self.resume_generator_manager)
        searches = list(product(self.positions, self.locations))
        random.shuffle(searches)
        page_sleep = 0
        minimum_time = MINIMUM_WAIT_TIME_IN_SECONDS
        minimum_page_time = time.time() + minimum_time

        for position, location in searches:
            location_url = "&location=" + location
            job_page_number = -1
            logger.debug(f"Starting the search for {position} in {location}.")

            try:
                while True:
                    page_sleep += 1
                    job_page_number += 1
                    logger.debug(f"Going to job page {job_page_number}")
                    self.next_job_page(position, location_url, job_page_number)
                    utils.time_utils.medium_sleep()
                    logger.debug("Starting the application process for this page...")

                    try:
                        jobs = self.get_jobs_from_page()
                        if not jobs:
                            logger.debug("No more jobs found on this page. Exiting loop.")
                            break
                    except Exception as e:
                        logger.error(f"Failed to retrieve jobs: {e}")
                        break

                    try:
                        self.apply_jobs()
                    except Exception as e:
                        logger.error(f"Error during job application: {e}")
                        continue

                    logger.debug("Applying to jobs on this page has been completed!")

                    time_left = minimum_page_time - time.time()

                    # Ask user if they want to skip waiting, with timeout
                    if time_left > 0:
                        try:
                            user_input = inputimeout(
                                prompt=f"Sleeping for {time_left} seconds. Press 'y' to skip waiting. Timeout 60 seconds : ",
                                timeout=60).strip().lower()
                        except TimeoutOccurred:
                            user_input = ''  # No input after timeout
                        if user_input == 'y':
                            logger.debug("User chose to skip waiting.")
                        else:
                            logger.debug(f"Sleeping for {time_left} seconds as user chose not to skip.")
                            time.sleep(time_left)

                    minimum_page_time = time.time() + minimum_time

                    if page_sleep % 5 == 0:
                        sleep_time = random.randint(5, 34)
                        try:
                            user_input = inputimeout(
                                prompt=f"Sleeping for {sleep_time / 60} minutes. Press 'y' to skip waiting. Timeout 60 seconds : ",
                                timeout=60).strip().lower()
                        except TimeoutOccurred:
                            user_input = ''  # No input after timeout
                        if user_input == 'y':
                            logger.debug("User chose to skip waiting.")
                        else:
                            logger.debug(f"Sleeping for {sleep_time} seconds.")
                            time.sleep(sleep_time)
                        page_sleep += 1
            except Exception as e:
                logger.error(f"Unexpected error during job search: {e}")
                continue

            time_left = minimum_page_time - time.time()

            if time_left > 0:
                try:
                    user_input = inputimeout(
                        prompt=f"Sleeping for {time_left} seconds. Press 'y' to skip waiting. Timeout 60 seconds : ",
                        timeout=60).strip().lower()
                except TimeoutOccurred:
                    user_input = ''  # No input after timeout
                if user_input == 'y':
                    logger.debug("User chose to skip waiting.")
                else:
                    logger.debug(f"Sleeping for {time_left} seconds as user chose not to skip.")
                    time.sleep(time_left)

            minimum_page_time = time.time() + minimum_time

            if page_sleep % 5 == 0:
                sleep_time = random.randint(50, 90)
                try:
                    user_input = inputimeout(
                        prompt=f"Sleeping for {sleep_time / 60} minutes. Press 'y' to skip waiting: ",
                        timeout=60).strip().lower()
                except TimeoutOccurred:
                    user_input = ''  # No input after timeout
                if user_input == 'y':
                    logger.debug("User chose to skip waiting.")
                else:
                    logger.debug(f"Sleeping for {sleep_time} seconds.")
                    time.sleep(sleep_time)
                page_sleep += 1

    def get_jobs_from_page(self):

        try:

            no_jobs_element = self.driver.find_element(By.CLASS_NAME, 'jobs-search-two-pane__no-results-banner--expand')
            if 'No matching jobs found' in no_jobs_element.text or 'unfortunately, things aren' in self.driver.page_source.lower():
                logger.debug("No matching jobs found on this page, skipping.")
                return []

        except NoSuchElementException:
            pass

        try:
            job_results = self.driver.find_element(By.CLASS_NAME, "jobs-search-results-list")
            browser_utils.scroll_slow(self.driver, job_results)
            browser_utils.scroll_slow(self.driver, job_results, step=300, reverse=True)

            job_list_elements = self.driver.find_elements(By.CLASS_NAME, 'scaffold-layout__list-container')[
                0].find_elements(By.CLASS_NAME, 'jobs-search-results__list-item')
            if not job_list_elements:
                logger.debug("No job class elements found on page, skipping.")
                return []

            return job_list_elements

        except NoSuchElementException:
            logger.debug("No job results found on the page.")
            return []

        except Exception as e:
            logger.error(f"Error while fetching job elements: {e}")
            return []

    def read_jobs(self):
        try:
            no_jobs_element = self.driver.find_element(By.CLASS_NAME, 'jobs-search-two-pane__no-results-banner--expand')
            if 'No matching jobs found' in no_jobs_element.text or 'unfortunately, things aren' in self.driver.page_source.lower():
                raise Exception("No more jobs on this page")
        except NoSuchElementException:
            pass
        
        job_results = self.driver.find_element(By.CLASS_NAME, "jobs-search-results-list")
        browser_utils.scroll_slow(self.driver, job_results)
        browser_utils.scroll_slow(self.driver, job_results, step=300, reverse=True)
        job_list_elements = self.driver.find_elements(By.CLASS_NAME, 'scaffold-layout__list-container')[0].find_elements(By.CLASS_NAME, 'jobs-search-results__list-item')
        if not job_list_elements:
            raise Exception("No job class elements found on page")
        job_list = [Job(*self.extract_job_information_from_tile(job_element)) for job_element in job_list_elements] 
        for job in job_list:            
            if self.is_blacklisted(job.title, job.company, job.link, job.location):
                logger.info(f"Blacklisted {job.title} at {job.company} in {job.location}, skipping...")
                self.write_to_file(job, "skipped")
                continue
            try:
                self.write_to_file(job,'data')
            except Exception as e:
                self.write_to_file(job, "failed")
                continue

    def apply_jobs(self):
        try:
            no_jobs_element = self.driver.find_element(By.CLASS_NAME, 'jobs-search-two-pane__no-results-banner--expand')
            if 'No matching jobs found' in no_jobs_element.text or 'unfortunately, things aren' in self.driver.page_source.lower():
                logger.debug("No matching jobs found on this page, skipping")
                return
        except NoSuchElementException:
            pass

        job_list_elements = self.driver.find_elements(By.CLASS_NAME, 'scaffold-layout__list-container')[
            0].find_elements(By.CLASS_NAME, 'jobs-search-results__list-item')

        if not job_list_elements:
            logger.debug("No job class elements found on page, skipping")
            return

        job_list = [Job(*self.extract_job_information_from_tile(job_element)) for job_element in job_list_elements]

        for job in job_list:

            logger.debug(f"Starting applicant for job: {job.title} at {job.company}")
            #TODO fix apply threshold
            """
                # Initialize applicants_count as None
                applicants_count = None

                # Iterate over each job insight element to find the one containing the word "applicant"
                for element in job_insight_elements:
                    logger.debug(f"Checking element text: {element.text}")
                    if "applicant" in element.text.lower():
                        # Found an element containing "applicant"
                        applicants_text = element.text.strip()
                        logger.debug(f"Applicants text found: {applicants_text}")

                        # Extract numeric digits from the text (e.g., "70 applicants" -> "70")
                        applicants_count = ''.join(filter(str.isdigit, applicants_text))
                        logger.debug(f"Extracted applicants count: {applicants_count}")

                        if applicants_count:
                            if "over" in applicants_text.lower():
                                applicants_count = int(applicants_count) + 1  # Handle "over X applicants"
                                logger.debug(f"Applicants count adjusted for 'over': {applicants_count}")
                            else:
                                applicants_count = int(applicants_count)  # Convert the extracted number to an integer
                        break

                # Check if applicants_count is valid (not None) before performing comparisons
                if applicants_count is not None:
                    # Perform the threshold check for applicants count
                    if applicants_count < self.min_applicants or applicants_count > self.max_applicants:
                        logger.debug(f"Skipping {job.title} at {job.company}, applicants count: {applicants_count}")
                        self.write_to_file(job, "skipped_due_to_applicants")
                        continue  # Skip this job if applicants count is outside the threshold
                    else:
                        logger.debug(f"Applicants count {applicants_count} is within the threshold")
                else:
                    # If no applicants count was found, log a warning but continue the process
                    logger.warning(
                        f"Applicants count not found for {job.title} at {job.company}, continuing with application.")
            except NoSuchElementException:
                # Log a warning if the job insight elements are not found, but do not stop the job application process
                logger.warning(
                    f"Applicants count elements not found for {job.title} at {job.company}, continuing with application.")
            except ValueError as e:
                # Handle errors when parsing the applicants count
                logger.error(f"Error parsing applicants count for {job.title} at {job.company}: {e}")
            except Exception as e:
                # Catch any other exceptions to ensure the process continues
                logger.error(
                    f"Unexpected error during applicants count processing for {job.title} at {job.company}: {e}")

            # Continue with the job application process regardless of the applicants count check
            """
        

            if self.is_previously_failed_to_apply(job.link):
                logger.debug(f"Previously failed to apply for {job.title} at {job.company}, skipping...")
                continue
            if self.is_blacklisted(job.title, job.company, job.link, job.location):
                logger.debug(f"Job blacklisted: {job.title} at {job.company} in {job.location}")
                self.write_to_file(job, "skipped", "Job blacklisted")
                continue
            if self.is_already_applied_to_job(job.title, job.company, job.link):
                self.write_to_file(job, "skipped", "Already applied to this job")
                continue
            if self.is_already_applied_to_company(job.company):
                self.write_to_file(job, "skipped", "Already applied to this company")
                continue
            try:
                if job.apply_method not in {"Continue", "Applied", "Apply"}:
                    self.easy_applier_component.job_apply(job)
                    self.write_to_file(job, "success")
                    logger.debug(f"Applied to job: {job.title} at {job.company}")
            except Exception as e:
                logger.error(f"Failed to apply for {job.title} at {job.company}: {e}")
                self.write_to_file(job, "failed", f"Application error: {str(e)}")
                continue

    def write_to_file(self, job : Job, file_name, reason=None):
        logger.debug(f"Writing job application result to file: {file_name}")
        pdf_path = Path(job.resume_path).resolve()
        pdf_path = pdf_path.as_uri()
        data = {
            "company": job.company,
            "job_title": job.title,
            "link": job.link,
            "job_recruiter": job.recruiter_link,
            "job_location": job.location,
            "pdf_path": pdf_path
        }
        
        if reason:
            data["reason"] = reason
            
        file_path = self.output_file_directory / f"{file_name}.json"
        if not file_path.exists():
            with open(file_path, 'w', encoding='utf-8') as f:
                json.dump([data], f, indent=4)
                logger.debug(f"Job data written to new file: {file_name}")
        else:
            with open(file_path, 'r+', encoding='utf-8') as f:
                try:
                    existing_data = json.load(f)
                except json.JSONDecodeError:
                    logger.error(f"JSON decode error in file: {file_path}")
                    existing_data = []
                existing_data.append(data)
                f.seek(0)
                json.dump(existing_data, f, indent=4)
                f.truncate()
                logger.debug(f"Job data appended to existing file: {file_name}")

    def get_base_search_url(self, parameters):
        logger.debug("Constructing base search URL")
        url_parts = []
        working_type_filter = []
        if parameters.get("onsite") == True:
            working_type_filter.append("1")
        if parameters.get("remote") == True:
            working_type_filter.append("2")
        if parameters.get("hybrid") == True:
            working_type_filter.append("3")

        if working_type_filter:
            url_parts.append(f"f_WT={'%2C'.join(working_type_filter)}")

        experience_levels = [str(i + 1) for i, (level, v) in enumerate(parameters.get('experience_level', {}).items()) if
                             v]
        if experience_levels:
            url_parts.append(f"f_E={','.join(experience_levels)}")
        url_parts.append(f"distance={parameters['distance']}")
        job_types = [key[0].upper() for key, value in parameters.get('jobTypes', {}).items() if value]
        if job_types:
            url_parts.append(f"f_JT={','.join(job_types)}")
        date_mapping = {
            "all_time": "",
            "month": "&f_TPR=r2592000",
            "week": "&f_TPR=r604800",
            "24_hours": "&f_TPR=r86400"
        }
        date_param = next((v for k, v in date_mapping.items() if parameters.get('date', {}).get(k)), "")
        url_parts.append("f_LF=f_AL")  # Easy Apply
        base_url = "&".join(url_parts)
        full_url = f"?{base_url}{date_param}"
        logger.debug(f"Base search URL constructed: {full_url}")
        return full_url

    def next_job_page(self, position, location, job_page):
        logger.debug(f"Navigating to next job page: {position} in {location}, page {job_page}")
        encoded_position = urllib.parse.quote(position)
        self.driver.get(
            f"https://www.linkedin.com/jobs/search/{self.base_search_url}&keywords={encoded_position}{location}&start={job_page * 25}")

    def extract_job_information_from_tile(self, job_tile):
        logger.debug("Extracting job information from tile")
        job_id, job_title, company, job_location, apply_method, link = "", "", "", "", "", ""
        
        # Extract job ID from the URL
        try:
            job_id = urllib.parse.parse_qs(urllib.parse.urlparse(link).query).get('currentJobId', [''])[0]
            logger.debug(f"Job ID extracted: {job_id}")
        except Exception as e:
            logger.warning(f"Failed to extract job ID: {e}")

        try:
            logger.trace(job_tile.get_attribute('outerHTML'))
            job_title = job_tile.find_element(By.CLASS_NAME, 'job-card-list__title').find_element(By.TAG_NAME, 'strong').text
            
            link = job_tile.find_element(By.CLASS_NAME, 'job-card-list__title').get_attribute('href').split('?')[0]
            company = job_tile.find_element(By.CLASS_NAME, 'job-card-container__primary-description').text
            logger.debug(f"Job information extracted: {job_title} at {company}")
        except NoSuchElementException:
            logger.warning("Some job information (title, link, or company) is missing.")
        
        try:
            job_location = job_tile.find_element(By.CLASS_NAME, 'job-card-container__metadata-item').text
        except NoSuchElementException:
            logger.warning("Job location is missing.")
        
        try:
            apply_method = job_tile.find_element(By.CLASS_NAME, 'job-card-container__apply-method').text
        except NoSuchElementException:
            apply_method = "Applied"
            logger.warning("Apply method not found, assuming 'Applied'.")

        return job_title, company, job_location, link, apply_method

    def is_blacklisted(self, job_title, company, link, job_location):
        logger.debug(f"Checking if job is blacklisted: {job_title} at {company} in {job_location}")
        title_blacklisted = any(re.search(pattern, job_title, re.IGNORECASE) for pattern in self.title_blacklist_patterns)
        company_blacklisted = any(re.search(pattern, company, re.IGNORECASE) for pattern in self.company_blacklist_patterns)
        location_blacklisted = any(re.search(pattern, job_location, re.IGNORECASE) for pattern in self.location_blacklist_patterns)
        link_seen = link in self.seen_jobs
        is_blacklisted = title_blacklisted or company_blacklisted or location_blacklisted or link_seen
        logger.debug(f"Job blacklisted status: {is_blacklisted}")

        return is_blacklisted

    def is_already_applied_to_job(self, job_title, company, link):
        link_seen = link in self.seen_jobs
        if link_seen:
            logger.debug(f"Already applied to job: {job_title} at {company}, skipping...")
        return link_seen

    def is_already_applied_to_company(self, company):
        if not self.apply_once_at_company:
            return False

        output_files = ["success.json"]
        for file_name in output_files:
            file_path = self.output_file_directory / file_name
            if file_path.exists():
                with open(file_path, 'r', encoding='utf-8') as f:
                    try:
                        existing_data = json.load(f)
                        for applied_job in existing_data:
                            if applied_job['company'].strip().lower() == company.strip().lower():
                                logger.debug(
                                    f"Already applied at {company} (once per company policy), skipping...")
                                return True
                    except json.JSONDecodeError:
                        continue
        return False

    def is_previously_failed_to_apply(self, link):
        file_name = "failed"
        file_path = self.output_file_directory / f"{file_name}.json"

        if not file_path.exists():
            with open(file_path, "w", encoding="utf-8") as f:
                json.dump([], f)

        with open(file_path, 'r', encoding='utf-8') as f:
            try:
                existing_data = json.load(f)
            except json.JSONDecodeError:
                logger.error(f"JSON decode error in file: {file_path}")
                return False
            
        for data in existing_data:
            data_link = data['link']
            if data_link == link:
                return True
                
        return False<|MERGE_RESOLUTION|>--- conflicted
+++ resolved
@@ -4,11 +4,8 @@
 import time
 from itertools import product
 from pathlib import Path
-<<<<<<< HEAD
 import re
-=======
 from turtle import color
->>>>>>> 8e13559a
 
 from inputimeout import inputimeout, TimeoutOccurred
 from selenium.common.exceptions import NoSuchElementException
