--- conflicted
+++ resolved
@@ -397,11 +397,7 @@
                 self.write_to_file(job, "failed", f"Application error: {str(e)}")
                 continue
 
-<<<<<<< HEAD
-    def write_to_file(self, job : Job, file_name):
-=======
-    def write_to_file(self, job, file_name, reason=None):
->>>>>>> c5f8b17d
+    def write_to_file(self, job : Job, file_name, reason=None):
         logger.debug(f"Writing job application result to file: {file_name}")
         pdf_path = Path(job.resume_path).resolve()
         pdf_path = pdf_path.as_uri()
