import base64
import json
import os
import random
import re
import time
import traceback
from typing import List, Optional, Any, Tuple

from httpx import HTTPStatusError
from reportlab.lib.pagesizes import A4
from reportlab.pdfgen import canvas
from selenium.common.exceptions import NoSuchElementException, TimeoutException
from reportlab.pdfbase.pdfmetrics import stringWidth
from selenium.webdriver import ActionChains
from selenium.webdriver.common.by import By
from selenium.webdriver.common.keys import Keys
from selenium.webdriver.remote.webelement import WebElement
from selenium.webdriver.support import expected_conditions as EC
from selenium.webdriver.support.ui import Select, WebDriverWait

from job_application import JobApplication
from job_application_saver import ApplicationSaver
import src.utils as utils
from src.logging import logger
from src.job import Job
<<<<<<< HEAD
from utils import browser_utils
import utils.time_utils
=======
from src.ai_hawk.llm.llm_manager import GPTAnswerer
>>>>>>> c5f8b17d

def question_already_exists_in_data(question: str, data: List[dict]) -> bool:
        """
        Check if a question already exists in the data list.
        
        Args:
            question: The question text to search for
            data: List of question dictionaries to search through
            
        Returns:
            bool: True if question exists, False otherwise
        """
        return any(item['question'] == question for item in data)

class AIHawkEasyApplier:
    def __init__(self, driver: Any, resume_dir: Optional[str], set_old_answers: List[Tuple[str, str, str]],
                 gpt_answerer: GPTAnswerer, resume_generator_manager):
        logger.debug("Initializing AIHawkEasyApplier")
        if resume_dir is None or not os.path.exists(resume_dir):
            resume_dir = None
        self.driver = driver
        self.resume_path = resume_dir
        self.set_old_answers = set_old_answers
        self.gpt_answerer = gpt_answerer
        self.resume_generator_manager = resume_generator_manager
        self.all_data = self._load_questions_from_json()
        self.current_job = None

        logger.debug("AIHawkEasyApplier initialized successfully")

    def _load_questions_from_json(self) -> List[dict]:
        output_file = 'answers.json'
        logger.debug(f"Loading questions from JSON file: {output_file}")
        try:
            with open(output_file, 'r') as f:
                try:
                    data = json.load(f)
                    if not isinstance(data, list):
                        raise ValueError("JSON file format is incorrect. Expected a list of questions.")
                except json.JSONDecodeError:
                    logger.error("JSON decoding failed")
                    data = []
            logger.debug("Questions loaded successfully from JSON")
            return data
        except FileNotFoundError:
            logger.warning("JSON file not found, returning empty list")
            return []
        except Exception:
            tb_str = traceback.format_exc()
            logger.error(f"Error loading questions data from JSON file: {tb_str}")
            raise Exception(f"Error loading questions data from JSON file: \nTraceback:\n{tb_str}")

    def check_for_premium_redirect(self, job: Any, max_attempts=3):

        current_url = self.driver.current_url
        attempts = 0

        while "linkedin.com/premium" in current_url and attempts < max_attempts:
            logger.warning("Redirected to linkedIn Premium page. Attempting to return to job page.")
            attempts += 1

            self.driver.get(job.link)
            time.sleep(2)
            current_url = self.driver.current_url

        if "linkedin.com/premium" in current_url:
            logger.error(f"Failed to return to job page after {max_attempts} attempts. Cannot apply for the job.")
            raise Exception(
                f"Redirected to linkedIn Premium page and failed to return after {max_attempts} attempts. Job application aborted.")
            
    def apply_to_job(self, job: Job) -> None:
        """
        Starts the process of applying to a job.
        :param job: A job object with the job details.
        :return: None
        """
        logger.debug(f"Applying to job: {job}")
        try:
            self.job_apply(job)
            logger.info(f"Successfully applied to job: {job.title}")
        except Exception as e:
            logger.error(f"Failed to apply to job: {job.title}, error: {str(e)}")
            raise e

    def job_apply(self, job: Job):
        logger.debug(f"Starting job application for job: {job}")
        self.job_application = JobApplication(job)
        try:
            self.driver.get(job.link)
            logger.debug(f"Navigated to job link: {job.link}")
        except Exception as e:
            logger.error(f"Failed to navigate to job link: {job.link}, error: {str(e)}")
            raise

        utils.time_utils.medium_sleep()
        self.check_for_premium_redirect(job)

        try:

            self.driver.execute_script("document.activeElement.blur();")
            logger.debug("Focus removed from the active element")

            self.check_for_premium_redirect(job)

            easy_apply_button = self._find_easy_apply_button(job)

            self.check_for_premium_redirect(job)

            logger.debug("Retrieving job description")
            job_description = self._get_job_description()
            job.set_job_description(job_description)
            logger.debug(f"Job description set: {job_description[:100]}")

            logger.debug("Retrieving recruiter link")
            recruiter_link = self._get_job_recruiter()
            job.set_recruiter_link(recruiter_link)
            logger.debug(f"Recruiter link set: {recruiter_link}")


            self.current_job = job

            logger.debug("Passing job information to GPT Answerer")
            self.gpt_answerer.set_job(job)
            
            if not self.gpt_answerer.is_job_suitable():
                return

            logger.debug("Attempting to click 'Easy Apply' button")
            actions = ActionChains(self.driver)
            actions.move_to_element(easy_apply_button).click().perform()
            logger.debug("'Easy Apply' button clicked successfully")

            logger.debug("Filling out application form")
            self._fill_application_form(job)
            logger.debug(f"Job application process completed successfully for job: {job}")

        except Exception as e:

            tb_str = traceback.format_exc()
            logger.error(f"Failed to apply to job: {job}, error: {tb_str}")

            logger.debug("Discarding application due to failure")
            self._discard_application()

            raise Exception(f"Failed to apply to job! Original exception:\nTraceback:\n{tb_str}")

    def _find_easy_apply_button(self, job: Any) -> WebElement:
        logger.debug("Searching for 'Easy Apply' button")
        attempt = 0

        search_methods = [
            {
                'description': "find all 'Easy Apply' buttons using find_elements",
                'find_elements': True,
                'xpath': '//button[contains(@class, "jobs-apply-button") and contains(., "Easy Apply")]'
            },
            {
                'description': "'aria-label' containing 'Easy Apply to'",
                'xpath': '//button[contains(@aria-label, "Easy Apply to")]'
            },
            {
                'description': "button text search",
                'xpath': '//button[contains(text(), "Easy Apply") or contains(text(), "Apply now")]'
            }
        ]

        while attempt < 2:
            self.check_for_premium_redirect(job)
            self._scroll_page()

            for method in search_methods:
                try:
                    logger.debug(f"Attempting search using {method['description']}")

                    if method.get('find_elements'):
                        buttons = self.driver.find_elements(By.XPATH, method['xpath'])
                        if buttons:
                            for index, button in enumerate(buttons):
                                try:
                                    WebDriverWait(self.driver, 10).until(EC.visibility_of(button))
                                    WebDriverWait(self.driver, 10).until(EC.element_to_be_clickable(button))
                                    logger.debug(f"Found 'Easy Apply' button {index + 1}, attempting to click")
                                    return button
                                except Exception as e:
                                    logger.warning(f"Button {index + 1} found but not clickable: {e}")
                        else:
                            raise TimeoutException("No 'Easy Apply' buttons found")
                    else:
                        button = WebDriverWait(self.driver, 10).until(
                            EC.presence_of_element_located((By.XPATH, method['xpath']))
                        )
                        WebDriverWait(self.driver, 10).until(EC.visibility_of(button))
                        WebDriverWait(self.driver, 10).until(EC.element_to_be_clickable(button))
                        logger.debug("Found 'Easy Apply' button, attempting to click")
                        return button

                except TimeoutException:
                    logger.warning(f"Timeout during search using {method['description']}")
                except Exception as e:
                    logger.warning(
                        f"Failed to click 'Easy Apply' button using {method['description']} on attempt {attempt + 1}: {e}")

            self.check_for_premium_redirect(job)

            if attempt == 0:
                logger.debug("Refreshing page to retry finding 'Easy Apply' button")
                self.driver.refresh()
                time.sleep(random.randint(3, 5))
            attempt += 1

        page_url = self.driver.current_url
        logger.error(f"No clickable 'Easy Apply' button found after 2 attempts. page url: {page_url}")
        raise Exception("No clickable 'Easy Apply' button found")

    def _get_job_description(self) -> str:
        logger.debug("Getting job description")
        try:
            try:
                see_more_button = self.driver.find_element(By.XPATH,
                                                           '//button[@aria-label="Click to see more description"]')
                actions = ActionChains(self.driver)
                actions.move_to_element(see_more_button).click().perform()
                time.sleep(2)
            except NoSuchElementException:
                logger.debug("See more button not found, skipping")

            try:
                description = self.driver.find_element(By.CLASS_NAME, 'jobs-description-content__text').text
            except NoSuchElementException:
                logger.debug("First class not found, checking for second class for premium members")
                description = self.driver.find_element(By.CLASS_NAME, 'job-details-about-the-job-module__description').text

            logger.debug("Job description retrieved successfully")
            return description
        except NoSuchElementException:
            tb_str = traceback.format_exc()
            logger.error(f"Job description not found: {tb_str}")
            raise Exception(f"Job description not found: \nTraceback:\n{tb_str}")
        except Exception:
            tb_str = traceback.format_exc()
            logger.error(f"Error getting Job description: {tb_str}")
            raise Exception(f"Error getting Job description: \nTraceback:\n{tb_str}")

    def _get_job_recruiter(self):
        logger.debug("Getting job recruiter information")
        try:
            hiring_team_section = WebDriverWait(self.driver, 10).until(
                EC.presence_of_element_located((By.XPATH, '//h2[text()="Meet the hiring team"]'))
            )
            logger.debug("Hiring team section found")

            recruiter_elements = hiring_team_section.find_elements(By.XPATH,
                                                                   './/following::a[contains(@href, "linkedin.com/in/")]')

            if recruiter_elements:
                recruiter_element = recruiter_elements[0]
                recruiter_link = recruiter_element.get_attribute('href')
                logger.debug(f"Job recruiter link retrieved successfully: {recruiter_link}")
                return recruiter_link
            else:
                logger.debug("No recruiter link found in the hiring team section")
                return ""
        except Exception as e:
            logger.warning(f"Failed to retrieve recruiter information: {e}")
            return ""

    def _scroll_page(self) -> None:
        logger.debug("Scrolling the page")
        scrollable_element = self.driver.find_element(By.TAG_NAME, 'html')
        browser_utils.scroll_slow(self.driver, scrollable_element, step=300, reverse=False)
        browser_utils.scroll_slow(self.driver, scrollable_element, step=300, reverse=True)

    def _fill_application_form(self, job):
        logger.debug(f"Filling out application form for job: {job}")
        while True:
            self.fill_up(job)
            if self._next_or_submit():
                ApplicationSaver.save(self.job_application)
                logger.debug("Application form submitted")
                break

    def _next_or_submit(self):
        logger.debug("Clicking 'Next' or 'Submit' button")
        next_button = self.driver.find_element(By.CLASS_NAME, "artdeco-button--primary")
        button_text = next_button.text.lower()
        if 'submit application' in button_text:
            logger.debug("Submit button found, submitting application")
            self._unfollow_company()
            utils.time_utils.short_sleep()
            next_button.click()
            utils.time_utils.short_sleep()
            return True
        utils.time_utils.short_sleep()
        next_button.click()
        utils.time_utils.medium_sleep()
        self._check_for_errors()

    def _unfollow_company(self) -> None:
        try:
            logger.debug("Unfollowing company")
            follow_checkbox = self.driver.find_element(
                By.XPATH, "//label[contains(.,'to stay up to date with their page.')]")
            follow_checkbox.click()
        except Exception as e:
            logger.debug(f"Failed to unfollow company: {e}")

    def _check_for_errors(self) -> None:
        logger.debug("Checking for form errors")
        error_elements = self.driver.find_elements(By.CLASS_NAME, 'artdeco-inline-feedback--error')
        if error_elements:
            logger.error(f"Form submission failed with errors: {error_elements}")
            raise Exception(f"Failed answering or file upload. {str([e.text for e in error_elements])}")

    def _discard_application(self) -> None:
        logger.debug("Discarding application")
        try:
            self.driver.find_element(By.CLASS_NAME, 'artdeco-modal__dismiss').click()
            utils.time_utils.medium_sleep()
            self.driver.find_elements(By.CLASS_NAME, 'artdeco-modal__confirm-dialog-btn')[0].click()
            utils.time_utils.medium_sleep()
        except Exception as e:
            logger.warning(f"Failed to discard application: {e}")

    def fill_up(self, job) -> None:
        logger.debug(f"Filling up form sections for job: {job}")

        try:
            easy_apply_content = WebDriverWait(self.driver, 10).until(
                EC.presence_of_element_located((By.CLASS_NAME, 'jobs-easy-apply-content'))
            )

            pb4_elements = easy_apply_content.find_elements(By.CLASS_NAME, 'pb4')
            for element in pb4_elements:
                self._process_form_element(element, job)
        except Exception as e:
            logger.error(f"Failed to find form elements: {e}")

    def _process_form_element(self, element: WebElement, job) -> None:
        logger.debug("Processing form element")
        if self._is_upload_field(element):
            self._handle_upload_fields(element, job)
        else:
            self._fill_additional_questions()

    def _handle_dropdown_fields(self, element: WebElement) -> None:
        logger.debug("Handling dropdown fields")

        dropdown = element.find_element(By.TAG_NAME, 'select')
        select = Select(dropdown)
        dropdown_id = dropdown.get_attribute('id')
        if 'phoneNumber-Country' in dropdown_id:
            country = self.resume_generator_manager.get_resume_country()
            if country:
                try:
                    select.select_by_value(country)
                    logger.debug(f"Selected phone country: {country}")
                    return True
                except NoSuchElementException:
                    logger.warning(f"Country {country} not found in dropdown options")

        options = [option.text for option in select.options]
        logger.debug(f"Dropdown options found: {options}")

        parent_element = dropdown.find_element(By.XPATH, '../..')

        label_elements = parent_element.find_elements(By.TAG_NAME, 'label')
        if label_elements:
            question_text = label_elements[0].text.lower()
        else:
            question_text = "unknown"

        logger.debug(f"Detected question text: {question_text}")

        existing_answer = None
        for item in self.all_data:
            if self._sanitize_text(question_text) in item['question'] and item['type'] == 'dropdown':
                existing_answer = item['answer']
                break

        if existing_answer:
            logger.debug(f"Found existing answer for question '{question_text}': {existing_answer}")
        else:
            logger.debug(f"No existing answer found, querying model for: {question_text}")
            existing_answer = self.gpt_answerer.answer_question_from_options(question_text, options)
            logger.debug(f"Model provided answer: {existing_answer}")
            self._save_questions_to_json({'type': 'dropdown', 'question': question_text, 'answer': existing_answer})

        if existing_answer in options:
            select.select_by_visible_text(existing_answer)
            logger.debug(f"Selected option: {existing_answer}")
            self.job_application.save_application_data({'type': 'dropdown', 'question': question_text, 'answer': existing_answer})
        else:
            logger.error(f"Answer '{existing_answer}' is not a valid option in the dropdown")
            raise Exception(f"Invalid option selected: {existing_answer}")

    def _is_upload_field(self, element: WebElement) -> bool:
        is_upload = bool(element.find_elements(By.XPATH, ".//input[@type='file']"))
        logger.debug(f"Element is upload field: {is_upload}")
        return is_upload

    def _handle_upload_fields(self, element: WebElement, job) -> None:
        logger.debug("Handling upload fields")

        try:
            show_more_button = self.driver.find_element(By.XPATH,
                                                        "//button[contains(@aria-label, 'Show more resumes')]")
            show_more_button.click()
            logger.debug("Clicked 'Show more resumes' button")
        except NoSuchElementException:
            logger.debug("'Show more resumes' button not found, continuing...")

        file_upload_elements = self.driver.find_elements(By.XPATH, "//input[@type='file']")
        for element in file_upload_elements:
            parent = element.find_element(By.XPATH, "..")
            self.driver.execute_script("arguments[0].classList.remove('hidden')", element)

            output = self.gpt_answerer.resume_or_cover(parent.text.lower())
            if 'resume' in output:
                logger.debug("Uploading resume")
                if self.resume_path is not None and self.resume_path.resolve().is_file():
                    element.send_keys(str(self.resume_path.resolve()))
                    logger.debug(f"Resume uploaded from path: {self.resume_path.resolve()}")
                else:
                    logger.debug("Resume path not found or invalid, generating new resume")
                    self._create_and_upload_resume(element, job)
            elif 'cover' in output:
                logger.debug("Uploading cover letter")
                self._create_and_upload_cover_letter(element, job)

        logger.debug("Finished handling upload fields")

    def _create_and_upload_resume(self, element, job : Job):
        logger.debug("Starting the process of creating and uploading resume.")
        folder_path = 'generated_cv'

        try:
            if not os.path.exists(folder_path):
                logger.debug(f"Creating directory at path: {folder_path}")
            os.makedirs(folder_path, exist_ok=True)
        except Exception as e:
            logger.error(f"Failed to create directory: {folder_path}. Error: {e}")
            raise

        while True:
            try:
                timestamp = int(time.time())
                file_path_pdf = os.path.join(folder_path, f"CV_{timestamp}.pdf")
                logger.debug(f"Generated file path for resume: {file_path_pdf}")

                logger.debug(f"Generating resume for job: {job.title} at {job.company}")
                resume_pdf_base64 = self.resume_generator_manager.pdf_base64(job_description_text=job.description)
                with open(file_path_pdf, "xb") as f:
                    f.write(base64.b64decode(resume_pdf_base64))
                logger.debug(f"Resume successfully generated and saved to: {file_path_pdf}")

                break
            except HTTPStatusError as e:
                if e.response.status_code == 429:

                    retry_after = e.response.headers.get('retry-after')
                    retry_after_ms = e.response.headers.get('retry-after-ms')

                    if retry_after:
                        wait_time = int(retry_after)
                        logger.warning(f"Rate limit exceeded, waiting {wait_time} seconds before retrying...")
                    elif retry_after_ms:
                        wait_time = int(retry_after_ms) / 1000.0
                        logger.warning(f"Rate limit exceeded, waiting {wait_time} milliseconds before retrying...")
                    else:
                        wait_time = 20
                        logger.warning(f"Rate limit exceeded, waiting {wait_time} seconds before retrying...")

                    time.sleep(wait_time)
                else:
                    logger.error(f"HTTP error: {e}")
                    raise

            except Exception as e:
                logger.error(f"Failed to generate resume: {e}")
                tb_str = traceback.format_exc()
                logger.error(f"Traceback: {tb_str}")
                if "RateLimitError" in str(e):
                    logger.warning("Rate limit error encountered, retrying...")
                    time.sleep(20)
                else:
                    raise

        file_size = os.path.getsize(file_path_pdf)
        max_file_size = 2 * 1024 * 1024  # 2 MB
        logger.debug(f"Resume file size: {file_size} bytes")
        if file_size > max_file_size:
            logger.error(f"Resume file size exceeds 2 MB: {file_size} bytes")
            raise ValueError("Resume file size exceeds the maximum limit of 2 MB.")

        allowed_extensions = {'.pdf', '.doc', '.docx'}
        file_extension = os.path.splitext(file_path_pdf)[1].lower()
        logger.debug(f"Resume file extension: {file_extension}")
        if file_extension not in allowed_extensions:
            logger.error(f"Invalid resume file format: {file_extension}")
            raise ValueError("Resume file format is not allowed. Only PDF, DOC, and DOCX formats are supported.")

        try:
            logger.debug(f"Uploading resume from path: {file_path_pdf}")
            element.send_keys(os.path.abspath(file_path_pdf))
            job.resume_path = os.path.abspath(file_path_pdf)
            self.job_application.resume_path = os.path.abspath(file_path_pdf)
            time.sleep(2)
            logger.debug(f"Resume created and uploaded successfully: {file_path_pdf}")
        except Exception as e:
            tb_str = traceback.format_exc()
            logger.error(f"Resume upload failed: {tb_str}")
            raise Exception(f"Upload failed: \nTraceback:\n{tb_str}")

    def _create_and_upload_cover_letter(self, element: WebElement, job : Job) -> None:
        logger.debug("Starting the process of creating and uploading cover letter.")

        cover_letter_text = self.gpt_answerer.answer_question_textual_wide_range("Write a cover letter")

        folder_path = 'generated_cv'

        try:

            if not os.path.exists(folder_path):
                logger.debug(f"Creating directory at path: {folder_path}")
            os.makedirs(folder_path, exist_ok=True)
        except Exception as e:
            logger.error(f"Failed to create directory: {folder_path}. Error: {e}")
            raise

        while True:
            try:
                timestamp = int(time.time())
                file_path_pdf = os.path.join(folder_path, f"Cover_Letter_{timestamp}.pdf")
                logger.debug(f"Generated file path for cover letter: {file_path_pdf}")

                c = canvas.Canvas(file_path_pdf, pagesize=A4)
                page_width, page_height = A4
                text_object = c.beginText(50, page_height - 50)
                text_object.setFont("Helvetica", 12)

                max_width = page_width - 100
                bottom_margin = 50
                available_height = page_height - bottom_margin - 50

                def split_text_by_width(text, font, font_size, max_width):
                    wrapped_lines = []
                    for line in text.splitlines():

                        if stringWidth(line, font, font_size) > max_width:
                            words = line.split()
                            new_line = ""
                            for word in words:
                                if stringWidth(new_line + word + " ", font, font_size) <= max_width:
                                    new_line += word + " "
                                else:
                                    wrapped_lines.append(new_line.strip())
                                    new_line = word + " "
                            wrapped_lines.append(new_line.strip())
                        else:
                            wrapped_lines.append(line)
                    return wrapped_lines

                lines = split_text_by_width(cover_letter_text, "Helvetica", 12, max_width)

                for line in lines:
                    text_height = text_object.getY()
                    if text_height > bottom_margin:
                        text_object.textLine(line)
                    else:

                        c.drawText(text_object)
                        c.showPage()
                        text_object = c.beginText(50, page_height - 50)
                        text_object.setFont("Helvetica", 12)
                        text_object.textLine(line)

                c.drawText(text_object)
                c.save()
                logger.debug(f"Cover letter successfully generated and saved to: {file_path_pdf}")

                break
            except Exception as e:
                logger.error(f"Failed to generate cover letter: {e}")
                tb_str = traceback.format_exc()
                logger.error(f"Traceback: {tb_str}")
                raise

        file_size = os.path.getsize(file_path_pdf)
        max_file_size = 2 * 1024 * 1024  # 2 MB
        logger.debug(f"Cover letter file size: {file_size} bytes")
        if file_size > max_file_size:
            logger.error(f"Cover letter file size exceeds 2 MB: {file_size} bytes")
            raise ValueError("Cover letter file size exceeds the maximum limit of 2 MB.")

        allowed_extensions = {'.pdf', '.doc', '.docx'}
        file_extension = os.path.splitext(file_path_pdf)[1].lower()
        logger.debug(f"Cover letter file extension: {file_extension}")
        if file_extension not in allowed_extensions:
            logger.error(f"Invalid cover letter file format: {file_extension}")
            raise ValueError("Cover letter file format is not allowed. Only PDF, DOC, and DOCX formats are supported.")

        try:

            logger.debug(f"Uploading cover letter from path: {file_path_pdf}")
            element.send_keys(os.path.abspath(file_path_pdf))
            job.cover_letter_path = os.path.abspath(file_path_pdf)
            self.job_application.cover_letter_path = os.path.abspath(file_path_pdf)
            time.sleep(2)
            logger.debug(f"Cover letter created and uploaded successfully: {file_path_pdf}")
        except Exception as e:
            tb_str = traceback.format_exc()
            logger.error(f"Cover letter upload failed: {tb_str}")
            raise Exception(f"Upload failed: \nTraceback:\n{tb_str}")

    def _fill_additional_questions(self) -> None:
        logger.debug("Filling additional questions")
        form_sections = self.driver.find_elements(By.CLASS_NAME, 'jobs-easy-apply-form-section__grouping')
        for section in form_sections:
            self._process_form_section(section)

    def _process_form_section(self, section: WebElement) -> None:
        logger.debug("Processing form section")
        if self._handle_terms_of_service(section):
            logger.debug("Handled terms of service")
            return
        if self._find_and_handle_radio_question(section):
            logger.debug("Handled radio question")
            return
        if self._find_and_handle_textbox_question(section):
            logger.debug("Handled textbox question")
            return
        if self._find_and_handle_date_question(section):
            logger.debug("Handled date question")
            return

        if self._find_and_handle_dropdown_question(section):
            logger.debug("Handled dropdown question")
            return

    def _handle_terms_of_service(self, element: WebElement) -> bool:
        checkbox = element.find_elements(By.TAG_NAME, 'label')
        if checkbox and any(
                term in checkbox[0].text.lower() for term in ['terms of service', 'privacy policy', 'terms of use']):
            checkbox[0].click()
            logger.debug("Clicked terms of service checkbox")
            return True
        return False

    def _find_and_handle_radio_question(self, section: WebElement) -> bool:
        question = section.find_element(By.CLASS_NAME, 'jobs-easy-apply-form-element')
        radios = question.find_elements(By.CLASS_NAME, 'fb-text-selectable__option')
        if radios:
            question_text = section.text.lower()
            options = [radio.text.lower() for radio in radios]

            existing_answer = self._find_existing_answer(question_text)

            if existing_answer:
                self._select_radio(radios, existing_answer['answer'])
                self.job_application.save_application_data(existing_answer)
                logger.debug("Selected existing radio answer")
                return True

            answer = self.gpt_answerer.answer_question_from_options(question_text, options)
            self._save_questions_to_json({'type': 'radio', 'question': question_text, 'answer': answer})
            self.job_application.save_application_data({'type': 'radio', 'question': question_text, 'answer': answer})
            self._select_radio(radios, answer)
            logger.debug("Selected new radio answer")
            return True
        return False

    def _find_and_handle_textbox_question(self, section: WebElement) -> bool:
        logger.debug("Searching for text fields in the section.")
        text_fields = section.find_elements(By.TAG_NAME, 'input') + section.find_elements(By.TAG_NAME, 'textarea')

        if text_fields:
            text_field = text_fields[0]
            question_text = section.find_element(By.TAG_NAME, 'label').text.lower().strip()
            logger.debug(f"Found text field with label: {question_text}")

            is_numeric = self._is_numeric_field(text_field)
            logger.debug(f"Is the field numeric? {'Yes' if is_numeric else 'No'}")

            question_type = 'numeric' if is_numeric else 'textbox'

            # Check if it's a cover letter field (case-insensitive)
            is_cover_letter = 'cover letter' in question_text.lower()

            # Look for existing answer if it's not a cover letter field
            existing_answer = None
            if not is_cover_letter:
                for item in self.all_data:
                    if self._sanitize_text(item['question']) == self._sanitize_text(question_text) and item.get('type') == question_type:
                        existing_answer = item['answer']
                        logger.debug(f"Found existing answer: {existing_answer}")
                        break

            if existing_answer and not is_cover_letter:
                answer = existing_answer
                logger.debug(f"Using existing answer: {answer}")
            else:
                if is_numeric:
                    answer = self.gpt_answerer.answer_question_numeric(question_text)
                    logger.debug(f"Generated numeric answer: {answer}")
                else:
                    answer = self.gpt_answerer.answer_question_textual_wide_range(question_text)
                    logger.debug(f"Generated textual answer: {answer}")

            self._enter_text(text_field, answer)
            logger.debug("Entered answer into the textbox.")

            self.job_application.save_application_data({'type': question_type, 'question': question_text, 'answer': answer})

            # Save non-cover letter answers
            if not is_cover_letter and not existing_answer:
                self._save_questions_to_json({'type': question_type, 'question': question_text, 'answer': answer})
                logger.debug("Saved non-cover letter answer to JSON.")

            time.sleep(1)
            text_field.send_keys(Keys.ARROW_DOWN)
            text_field.send_keys(Keys.ENTER)
            logger.debug("Selected first option from the dropdown.")
            return True

        logger.debug("No text fields found in the section.")
        return False

    def _find_and_handle_date_question(self, section: WebElement) -> bool:
        date_fields = section.find_elements(By.CLASS_NAME, 'artdeco-datepicker__input ')
        if date_fields:
            date_field = date_fields[0]
            question_text = section.text.lower()
            answer_date = self.gpt_answerer.answer_question_date()
            answer_text = answer_date.strftime("%Y-%m-%d")

            existing_answer = None
            for item in self.all_data:
                if self._sanitize_text(question_text) in item['question'] and item['type'] == 'date':
                    existing_answer = item
                    break

            if existing_answer:
                self._enter_text(date_field, existing_answer['answer'])
                logger.debug("Entered existing date answer")
                self.job_application.save_application_data(existing_answer)
                return True

            self._save_questions_to_json({'type': 'date', 'question': question_text, 'answer': answer_text})
            self.job_application.save_application_data({'type': 'date', 'question': question_text, 'answer': answer_text})
            self._enter_text(date_field, answer_text)
            logger.debug("Entered new date answer")
            return True
        return False

    def _find_and_handle_dropdown_question(self, section: WebElement) -> bool:
        try:
            question = section.find_element(By.CLASS_NAME, 'jobs-easy-apply-form-element')

            dropdowns = question.find_elements(By.TAG_NAME, 'select')
            if not dropdowns:
                dropdowns = section.find_elements(By.CSS_SELECTOR, '[data-test-text-entity-list-form-select]')

            if dropdowns:
                dropdown = dropdowns[0]
                select = Select(dropdown)
                options = [option.text for option in select.options]

                logger.debug(f"Dropdown options found: {options}")

                question_text = question.find_element(By.TAG_NAME, 'label').text.lower()
                logger.debug(f"Processing dropdown or combobox question: {question_text}")

                current_selection = select.first_selected_option.text
                logger.debug(f"Current selection: {current_selection}")

                existing_answer = None
                for item in self.all_data:
                    if self._sanitize_text(question_text) in item['question'] and item['type'] == 'dropdown':
                        existing_answer = item['answer']
                        break

                if existing_answer:
                    logger.debug(f"Found existing answer for question '{question_text}': {existing_answer}")
                    self.job_application.save_application_data({'type': 'dropdown', 'question': question_text, 'answer': existing_answer})
                    if current_selection != existing_answer:
                        logger.debug(f"Updating selection to: {existing_answer}")
                        self._select_dropdown_option(dropdown, existing_answer)
                else:
                    logger.debug(f"No existing answer found, querying model for: {question_text}")
                    answer = self.gpt_answerer.answer_question_from_options(question_text, options)
                    self._save_questions_to_json({'type': 'dropdown', 'question': question_text, 'answer': answer})
                    self.job_application.save_application_data({'type': 'dropdown', 'question': question_text, 'answer': answer})
                    self._select_dropdown_option(dropdown, answer)
                    logger.debug(f"Selected new dropdown answer: {answer}")

                return True

            else:

                logger.debug(f"No dropdown found. Logging elements for debugging.")
                elements = section.find_elements(By.XPATH, ".//*")
                logger.debug(f"Elements found: {[element.tag_name for element in elements]}")
                return False

        except Exception as e:
            logger.warning(f"Failed to handle dropdown or combobox question: {e}", exc_info=True)
            return False

    def _is_numeric_field(self, field: WebElement) -> bool:
        field_type = field.get_attribute('type').lower()
        field_id = field.get_attribute("id").lower()
        is_numeric = 'numeric' in field_id or field_type == 'number' or ('text' == field_type and 'numeric' in field_id)
        logger.debug(f"Field type: {field_type}, Field ID: {field_id}, Is numeric: {is_numeric}")
        return is_numeric

    def _enter_text(self, element: WebElement, text: str) -> None:
        logger.debug(f"Entering text: {text}")
        element.clear()
        element.send_keys(text)

    def _select_radio(self, radios: List[WebElement], answer: str) -> None:
        logger.debug(f"Selecting radio option: {answer}")
        for radio in radios:
            if answer in radio.text.lower():
                radio.find_element(By.TAG_NAME, 'label').click()
                return
        radios[-1].find_element(By.TAG_NAME, 'label').click()

    def _select_dropdown_option(self, element: WebElement, text: str) -> None:
        logger.debug(f"Selecting dropdown option: {text}")
        select = Select(element)
        select.select_by_visible_text(text)

    def _save_questions_to_json(self, question_data: dict) -> None:
        output_file = 'answers.json'
        question_data['question'] = self._sanitize_text(question_data['question'])

        logger.debug(f"Checking if question data already exists: {question_data}")
        try:
            with open(output_file, 'r+') as f:
                try:
                    data = json.load(f)
                    if not isinstance(data, list):
                        raise ValueError("JSON file format is incorrect. Expected a list of questions.")
                except json.JSONDecodeError:
                    logger.error("JSON decoding failed")
                    data = []

                should_be_saved: bool = not question_already_exists_in_data(question_data['question'], data) and not self.answer_contians_company_name(question_data['answer'])

                if should_be_saved:
                    logger.debug("New question found, appending to JSON")
                    data.append(question_data)
                    f.seek(0)
                    json.dump(data, f, indent=4)
                    f.truncate()
                    logger.debug("Question data saved successfully to JSON")
                else:
                    logger.debug("Question already exists, skipping save")
        except FileNotFoundError:
            logger.warning("JSON file not found, creating new file")
            with open(output_file, 'w') as f:
                json.dump([question_data], f, indent=4)
            logger.debug("Question data saved successfully to new JSON file")
        except Exception:
            tb_str = traceback.format_exc()
            logger.error(f"Error saving questions data to JSON file: {tb_str}")
            raise Exception(f"Error saving questions data to JSON file: \nTraceback:\n{tb_str}")

    def _sanitize_text(self, text: str) -> str:
        sanitized_text = text.lower().strip().replace('"', '').replace('\\', '')
        sanitized_text = re.sub(r'[\x00-\x1F\x7F]', '', sanitized_text).replace('\n', ' ').replace('\r', '').rstrip(',')
        logger.debug(f"Sanitized text: {sanitized_text}")
        return sanitized_text

    def _find_existing_answer(self, question_text):
        for item in self.all_data:
            if self._sanitize_text(item['question']) == self._sanitize_text(question_text):
                return item
        return None

    def answer_contians_company_name(self,answer:Any)->bool:
        return isinstance(answer,str) and not self.current_job.company is None and self.current_job.company in answer
<|MERGE_RESOLUTION|>--- conflicted
+++ resolved
@@ -24,12 +24,9 @@
 import src.utils as utils
 from src.logging import logger
 from src.job import Job
-<<<<<<< HEAD
+from src.ai_hawk.llm.llm_manager import GPTAnswerer
 from utils import browser_utils
 import utils.time_utils
-=======
-from src.ai_hawk.llm.llm_manager import GPTAnswerer
->>>>>>> c5f8b17d
 
 def question_already_exists_in_data(question: str, data: List[dict]) -> bool:
         """
