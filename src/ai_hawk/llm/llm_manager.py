import json
import os
import re
import textwrap
import time
from abc import ABC, abstractmethod
from datetime import datetime
from pathlib import Path
from typing import Dict, List, Union

import httpx
from dotenv import load_dotenv
from langchain_core.messages import BaseMessage
from langchain_core.messages.ai import AIMessage
from langchain_core.output_parsers import StrOutputParser
from langchain_core.prompt_values import StringPromptValue
from langchain_core.prompts import ChatPromptTemplate
from Levenshtein import distance
from loguru import logger

import ai_hawk.llm.prompts as prompts
from config import JOB_SUITABILITY_SCORE
from constants import (
    AVAILABILITY,
    CERTIFICATIONS,
    CLAUDE,
    COMPANY,
    CONTENT,
    COVER_LETTER,
    EDUCATION_DETAILS,
    EXPERIENCE_DETAILS,
    FINISH_REASON,
    GEMINI,
    HUGGINGFACE,
    ID,
    INPUT_TOKENS,
    INTERESTS,
    JOB_APPLICATION_PROFILE,
    JOB_DESCRIPTION,
    LANGUAGES,
    LEGAL_AUTHORIZATION,
    LOGPROBS,
    MODEL,
    MODEL_NAME,
    OLLAMA,
    OPENAI,
    PERPLEXITY,
    OPTIONS,
    OUTPUT_TOKENS,
    PERSONAL_INFORMATION,
    PHRASE,
    PROJECTS,
    PROMPTS,
    QUESTION,
    REPLIES,
    RESPONSE_METADATA,
    RESUME,
    RESUME_EDUCATIONS,
    RESUME_JOBS,
    RESUME_PROJECTS,
    RESUME_SECTION,
    SALARY_EXPECTATIONS,
    SELF_IDENTIFICATION,
    SYSTEM_FINGERPRINT,
    TEXT,
    TIME,
    TOKEN_USAGE,
    TOTAL_COST,
    TOTAL_TOKENS,
    USAGE_METADATA,
    WORK_PREFERENCES,
    AIML,
)
from src.job import Job
import config as cfg

load_dotenv()


class AIModel(ABC):
    @abstractmethod
    def invoke(self, prompt: str) -> str:
        pass

class GroqAIModel(AIModel):
    def __init__(self, api_key: str, llm_model: str):
        from langchain_groq import ChatGroq
        self.model = ChatGroq(model=llm_model, api_key=api_key,
                                temperature=0.4)

    def invoke(self, prompt: str) -> BaseMessage:
        response = self.model.invoke(prompt)
        logger.debug("Invoking GroqAI API")
        return response

class OpenAIModel(AIModel):
    def __init__(self, api_key: str, llm_model: str):
        from langchain_openai import ChatOpenAI

        self.model = ChatOpenAI(
            model_name=llm_model, openai_api_key=api_key, temperature=0.4
        )

    def invoke(self, prompt: str) -> BaseMessage:
        logger.debug("Invoking OpenAI API")
        response = self.model.invoke(prompt)
        return response


class AIMLModel(AIModel):
    def __init__(self, api_key: str, llm_model: str):
        from langchain_openai import ChatOpenAI

        self.base_url = "https://api.aimlapi.com/v2"
        self.model = ChatOpenAI(
            model_name=llm_model,
            openai_api_key=api_key,
            temperature=0.7,
            base_url=self.base_url,
        )

    def invoke(self, prompt: str) -> BaseMessage:
        logger.debug("Invoking AIML API")
        response = self.model.invoke(prompt)
        return response


class ClaudeModel(AIModel):
    def __init__(self, api_key: str, llm_model: str):
        from langchain_anthropic import ChatAnthropic

        self.model = ChatAnthropic(model=llm_model, api_key=api_key, temperature=0.4)

    def invoke(self, prompt: str) -> BaseMessage:
        response = self.model.invoke(prompt)
        logger.debug("Invoking Claude API")
        return response


class OllamaModel(AIModel):
    def __init__(self, llm_model: str, llm_api_url: str):
        from langchain_ollama import ChatOllama

        if len(llm_api_url) > 0:
            logger.debug(f"Using Ollama with API URL: {llm_api_url}")
            self.model = ChatOllama(model=llm_model, base_url=llm_api_url)
        else:
            self.model = ChatOllama(model=llm_model)

    def invoke(self, prompt: str) -> BaseMessage:
        response = self.model.invoke(prompt)
        return response

class PerplexityModel(AIModel):
    def __init__(self, api_key: str, llm_model: str):
        from langchain_community.chat_models import ChatPerplexity
        self.model = ChatPerplexity(model=llm_model, api_key=api_key, temperature=0.4)

    def invoke(self, prompt: str) -> BaseMessage:
        response = self.model.invoke(prompt)
        return response

# gemini doesn't seem to work because API doesn't rstitute answers for questions that involve answers that are too short
class GeminiModel(AIModel):
    def __init__(self, api_key: str, llm_model: str):
        from langchain_google_genai import (
            ChatGoogleGenerativeAI,
            HarmBlockThreshold,
            HarmCategory,
        )

        self.model = ChatGoogleGenerativeAI(
            model=llm_model,
            google_api_key=api_key,
            safety_settings={
                HarmCategory.HARM_CATEGORY_UNSPECIFIED: HarmBlockThreshold.BLOCK_NONE,
                HarmCategory.HARM_CATEGORY_DEROGATORY: HarmBlockThreshold.BLOCK_NONE,
                HarmCategory.HARM_CATEGORY_TOXICITY: HarmBlockThreshold.BLOCK_NONE,
                HarmCategory.HARM_CATEGORY_VIOLENCE: HarmBlockThreshold.BLOCK_NONE,
                HarmCategory.HARM_CATEGORY_SEXUAL: HarmBlockThreshold.BLOCK_NONE,
                HarmCategory.HARM_CATEGORY_MEDICAL: HarmBlockThreshold.BLOCK_NONE,
                HarmCategory.HARM_CATEGORY_DANGEROUS: HarmBlockThreshold.BLOCK_NONE,
                HarmCategory.HARM_CATEGORY_HARASSMENT: HarmBlockThreshold.BLOCK_NONE,
                HarmCategory.HARM_CATEGORY_HATE_SPEECH: HarmBlockThreshold.BLOCK_NONE,
                HarmCategory.HARM_CATEGORY_SEXUALLY_EXPLICIT: HarmBlockThreshold.BLOCK_NONE,
                HarmCategory.HARM_CATEGORY_DANGEROUS_CONTENT: HarmBlockThreshold.BLOCK_NONE,
            },
        )

    def invoke(self, prompt: str) -> BaseMessage:
        response = self.model.invoke(prompt)
        return response


class HuggingFaceModel(AIModel):
    def __init__(self, api_key: str, llm_model: str):
        from langchain_huggingface import ChatHuggingFace, HuggingFaceEndpoint

        self.model = HuggingFaceEndpoint(
            repo_id=llm_model, huggingfacehub_api_token=api_key, temperature=0.4
        )
        self.chatmodel = ChatHuggingFace(llm=self.model)

    def invoke(self, prompt: str) -> BaseMessage:
        response = self.chatmodel.invoke(prompt)
        logger.debug(
            f"Invoking Model from Hugging Face API. Response: {response}, Type: {type(response)}"
        )
        return response


class AIAdapter:
    def __init__(self, config: dict, api_key: str):
        self.model = self._create_model(config, api_key)

    def _create_model(self, config: dict, api_key: str) -> AIModel:
        llm_model_type = cfg.LLM_MODEL_TYPE
        llm_model = cfg.LLM_MODEL

        llm_api_url = cfg.LLM_API_URL

        logger.debug(f"Using {llm_model_type} with {llm_model}")

        if llm_model_type == OPENAI:
            return OpenAIModel(api_key, llm_model)
        elif llm_model_type == AIML:
            return AIMLModel(api_key, llm_model)
        elif llm_model_type == CLAUDE:
            return ClaudeModel(api_key, llm_model)
        elif llm_model_type == OLLAMA:
            return OllamaModel(llm_model, llm_api_url)
        elif llm_model_type == GEMINI:
            return GeminiModel(api_key, llm_model)
<<<<<<< HEAD
        elif llm_model_type == "huggingface":
            return HuggingFaceModel(api_key, llm_model)   
        elif llm_model_type == "groq":
            return GroqAIModel(api_key, llm_model)     
=======
        elif llm_model_type == HUGGINGFACE:
            return HuggingFaceModel(api_key, llm_model)
        elif llm_model_type == PERPLEXITY:
            return PerplexityModel(api_key, llm_model)
>>>>>>> be541056
        else:
            raise ValueError(f"Unsupported model type: {llm_model_type}")

    def invoke(self, prompt: str) -> str:
        return self.model.invoke(prompt)


class LLMLogger:
<<<<<<< HEAD

    def __init__(self, llm: AIModel):
=======
    def __init__(
        self, llm: Union[OpenAIModel, AIMLModel, OllamaModel, ClaudeModel, GeminiModel]
    ):
>>>>>>> be541056
        self.llm = llm
        logger.debug(f"LLMLogger successfully initialized with LLM: {llm}")

    @staticmethod
    def log_request(prompts, parsed_reply: Dict[str, Dict]):
        logger.debug("Starting log_request method")
        logger.debug(f"Prompts received: {prompts}")
        logger.debug(f"Parsed reply received: {parsed_reply}")

        try:
            calls_log = os.path.join(Path("data_folder/output"), "open_ai_calls.json")
            logger.debug(f"Logging path determined: {calls_log}")
        except Exception as e:
            logger.error(f"Error determining the log path: {str(e)}")
            raise

        if isinstance(prompts, StringPromptValue):
            logger.debug("Prompts are of type StringPromptValue")
            prompts = prompts.text
            logger.debug(f"Prompts converted to text: {prompts}")
        elif isinstance(prompts, Dict):
            logger.debug("Prompts are of type Dict")
            try:
                prompts = {
                    f"prompt_{i + 1}": prompt.content
                    for i, prompt in enumerate(prompts.messages)
                }
                logger.debug(f"Prompts converted to dictionary: {prompts}")
            except Exception as e:
                logger.error(f"Error converting prompts to dictionary: {str(e)}")
                raise
        else:
            logger.debug("Prompts are of unknown type, attempting default conversion")
            try:
                prompts = {
                    f"prompt_{i + 1}": prompt.content
                    for i, prompt in enumerate(prompts.messages)
                }
                logger.debug(
                    f"Prompts converted to dictionary using default method: {prompts}"
                )
            except Exception as e:
                logger.error(f"Error converting prompts using default method: {str(e)}")
                raise

        try:
            current_time = datetime.now().strftime("%Y-%m-%d %H:%M:%S")
            logger.debug(f"Current time obtained: {current_time}")
        except Exception as e:
            logger.error(f"Error obtaining current time: {str(e)}")
            raise

        try:
            token_usage = parsed_reply[USAGE_METADATA]
            output_tokens = token_usage[OUTPUT_TOKENS]
            input_tokens = token_usage[INPUT_TOKENS]
            total_tokens = token_usage[TOTAL_TOKENS]
            logger.debug(
                f"Token usage - Input: {input_tokens}, Output: {output_tokens}, Total: {total_tokens}"
            )
        except KeyError as e:
            logger.error(f"KeyError in parsed_reply structure: {str(e)}")
            raise

        try:
            model_name = parsed_reply[RESPONSE_METADATA][MODEL_NAME]
            logger.debug(f"Model name: {model_name}")
        except KeyError as e:
            logger.error(f"KeyError in response_metadata: {str(e)}")
            raise

        try:
            prompt_price_per_token = 0.00000015
            completion_price_per_token = 0.0000006
            total_cost = (input_tokens * prompt_price_per_token) + (
                output_tokens * completion_price_per_token
            )
            logger.debug(f"Total cost calculated: {total_cost}")
        except Exception as e:
            logger.error(f"Error calculating total cost: {str(e)}")
            raise

        try:
            log_entry = {
                MODEL: model_name,
                TIME: current_time,
                PROMPTS: prompts,
                REPLIES: parsed_reply[CONTENT],
                TOTAL_TOKENS: total_tokens,
                INPUT_TOKENS: input_tokens,
                OUTPUT_TOKENS: output_tokens,
                TOTAL_COST: total_cost,
            }
            logger.debug(f"Log entry created: {log_entry}")
        except KeyError as e:
            logger.error(
                f"Error creating log entry: missing key {str(e)} in parsed_reply"
            )
            raise

        try:
            with open(calls_log, "a", encoding="utf-8") as f:
                json_string = json.dumps(log_entry, ensure_ascii=False, indent=4)
                f.write(json_string + "\n")
                logger.debug(f"Log entry written to file: {calls_log}")
        except Exception as e:
            logger.error(f"Error writing log entry to file: {str(e)}")
            raise


class LoggerChatModel:
<<<<<<< HEAD

    def __init__(self, llm: AIModel):
=======
    def __init__(self, llm: Union[OpenAIModel, OllamaModel, ClaudeModel, GeminiModel]):
>>>>>>> be541056
        self.llm = llm
        logger.debug(f"LoggerChatModel successfully initialized with LLM: {llm}")

    def __call__(self, messages: List[Dict[str, str]]) -> str:
        logger.debug(f"Entering __call__ method with messages: {messages}")
        while True:
            try:
                logger.debug("Attempting to call the LLM with messages")

                reply = self.llm.invoke(messages)
                logger.debug(f"LLM response received: {reply}")

                parsed_reply = self.parse_llmresult(reply)
                logger.debug(f"Parsed LLM reply: {parsed_reply}")

                LLMLogger.log_request(prompts=messages, parsed_reply=parsed_reply)
                logger.debug("Request successfully logged")

                return reply

            except httpx.HTTPStatusError as e:
                logger.error(f"HTTPStatusError encountered: {str(e)}")
                if e.response.status_code == 429:
                    retry_after = e.response.headers.get("retry-after")
                    retry_after_ms = e.response.headers.get("retry-after-ms")

                    if retry_after:
                        wait_time = int(retry_after)
                        logger.warning(
                            f"Rate limit exceeded. Waiting for {wait_time} seconds before retrying (extracted from 'retry-after' header)..."
                        )
                        time.sleep(wait_time)
                    elif retry_after_ms:
                        wait_time = int(retry_after_ms) / 1000.0
                        logger.warning(
                            f"Rate limit exceeded. Waiting for {wait_time} seconds before retrying (extracted from 'retry-after-ms' header)..."
                        )
                        time.sleep(wait_time)
                    else:
                        wait_time = 30
                        logger.warning(
                            f"'retry-after' header not found. Waiting for {wait_time} seconds before retrying (default)..."
                        )
                        time.sleep(wait_time)
                else:
                    logger.error(
                        f"HTTP error occurred with status code: {e.response.status_code}, waiting 30 seconds before retrying"
                    )
                    time.sleep(30)

            except Exception as e:
                logger.error(f"Unexpected error occurred: {str(e)}")
                logger.info(
                    "Waiting for 30 seconds before retrying due to an unexpected error."
                )
                time.sleep(30)
                continue

    def parse_llmresult(self, llmresult: AIMessage) -> Dict[str, Dict]:
        logger.debug(f"Parsing LLM result: {llmresult}")

        try:
            if hasattr(llmresult, USAGE_METADATA):
                content = llmresult.content
                response_metadata = llmresult.response_metadata
                id_ = llmresult.id
                usage_metadata = llmresult.usage_metadata

                parsed_result = {
                    CONTENT: content,
                    RESPONSE_METADATA: {
                        MODEL_NAME: response_metadata.get(
                            MODEL_NAME, ""
                        ),
                        SYSTEM_FINGERPRINT: response_metadata.get(
                            SYSTEM_FINGERPRINT, ""
                        ),
                        FINISH_REASON: response_metadata.get(
                            FINISH_REASON, ""
                        ),
                        LOGPROBS: response_metadata.get(
                            LOGPROBS, None
                        ),
                    },
                    ID: id_,
                    USAGE_METADATA: {
                        INPUT_TOKENS: usage_metadata.get(
                            INPUT_TOKENS, 0
                        ),
                        OUTPUT_TOKENS: usage_metadata.get(
                            OUTPUT_TOKENS, 0
                        ),
                        TOTAL_TOKENS: usage_metadata.get(
                            TOTAL_TOKENS, 0
                        ),
                    },
                }
            else:
                content = llmresult.content
                response_metadata = llmresult.response_metadata
                id_ = llmresult.id
                token_usage = response_metadata[TOKEN_USAGE]

                parsed_result = {
                    CONTENT: content,
                    RESPONSE_METADATA: {
                        MODEL_NAME: response_metadata.get(
                            MODEL, ""
                        ),
                        FINISH_REASON: response_metadata.get(
                            FINISH_REASON, ""
                        ),
                    },
                    ID: id_,
                    USAGE_METADATA: {
                        INPUT_TOKENS: token_usage.prompt_tokens,
                        OUTPUT_TOKENS: token_usage.completion_tokens,
                        TOTAL_TOKENS: token_usage.total_tokens,
                    },
                }
            logger.debug(f"Parsed LLM result successfully: {parsed_result}")
            return parsed_result

        except KeyError as e:
            logger.error(f"KeyError while parsing LLM result: missing key {str(e)}")
            raise

        except Exception as e:
            logger.error(f"Unexpected error while parsing LLM result: {str(e)}")
            raise


class GPTAnswerer:
    def __init__(self, config, llm_api_key):
        self.ai_adapter = AIAdapter(config, llm_api_key)
        self.llm_cheap = LoggerChatModel(self.ai_adapter)

    @property
    def job_description(self):
        return self.job.description

    @staticmethod
    def find_best_match(text: str, options: list[str]) -> str:
        logger.debug(f"Finding best match for text: '{text}' in options: {options}")
        distances = [
            (option, distance(text.lower(), option.lower())) for option in options
        ]
        best_option = min(distances, key=lambda x: x[1])[0]
        logger.debug(f"Best match found: {best_option}")
        return best_option

    @staticmethod
    def _remove_placeholders(text: str) -> str:
        logger.debug(f"Removing placeholders from text: {text}")
        text = text.replace("PLACEHOLDER", "")
        return text.strip()

    @staticmethod
    def _preprocess_template_string(template: str) -> str:
        logger.debug("Preprocessing template string")
        return textwrap.dedent(template)

    def set_resume(self, resume):
        logger.debug(f"Setting resume: {resume}")
        self.resume = resume

    def set_job(self, job: Job):
        logger.debug(f"Setting job: {job}")
        self.job = job
        self.job.set_summarize_job_description(
            self.summarize_job_description(self.job.description)
        )

    def set_job_application_profile(self, job_application_profile):
        logger.debug(f"Setting job application profile: {job_application_profile}")
        self.job_application_profile = job_application_profile

    def _clean_llm_output(self, output: str) -> str:
        return output.replace("*", "").replace("#", "").strip()
    
    def summarize_job_description(self, text: str) -> str:
        logger.debug(f"Summarizing job description: {text}")
        prompts.summarize_prompt_template = self._preprocess_template_string(
            prompts.summarize_prompt_template
        )
        prompt = ChatPromptTemplate.from_template(prompts.summarize_prompt_template)
        chain = prompt | self.llm_cheap | StrOutputParser()
        raw_output = chain.invoke({TEXT: text})
        output = self._clean_llm_output(raw_output)
        logger.debug(f"Summary generated: {output}")
        return output

    def _create_chain(self, template: str):
        logger.debug(f"Creating chain with template: {template}")
        prompt = ChatPromptTemplate.from_template(template)
        return prompt | self.llm_cheap | StrOutputParser()

    def answer_question_textual_wide_range(self, question: str) -> str:
        logger.debug(f"Answering textual question: {question}")
        chains = {
            PERSONAL_INFORMATION: self._create_chain(
                prompts.personal_information_template
            ),
            SELF_IDENTIFICATION: self._create_chain(
                prompts.self_identification_template
            ),
            LEGAL_AUTHORIZATION: self._create_chain(
                prompts.legal_authorization_template
            ),
            WORK_PREFERENCES: self._create_chain(
                prompts.work_preferences_template
            ),
            EDUCATION_DETAILS: self._create_chain(
                prompts.education_details_template
            ),
            EXPERIENCE_DETAILS: self._create_chain(
                prompts.experience_details_template
            ),
            PROJECTS: self._create_chain(prompts.projects_template),
            AVAILABILITY: self._create_chain(prompts.availability_template),
            SALARY_EXPECTATIONS: self._create_chain(
                prompts.salary_expectations_template
            ),
            CERTIFICATIONS: self._create_chain(
                prompts.certifications_template
            ),
            LANGUAGES: self._create_chain(prompts.languages_template),
            INTERESTS: self._create_chain(prompts.interests_template),
            COVER_LETTER: self._create_chain(prompts.coverletter_template),
        }

        prompt = ChatPromptTemplate.from_template(prompts.determine_section_template)
        chain = prompt | self.llm_cheap | StrOutputParser()
        raw_output = chain.invoke({QUESTION: question})
        output = self._clean_llm_output(raw_output)

        match = re.search(
            r"(Personal information|Self Identification|Legal Authorization|Work Preferences|Education "
            r"Details|Experience Details|Projects|Availability|Salary "
            r"Expectations|Certifications|Languages|Interests|Cover letter)",
            output,
            re.IGNORECASE,
        )
        if not match:
            raise ValueError("Could not extract section name from the response.")

        section_name = match.group(1).lower().replace(" ", "_")

        if section_name == "cover_letter":
            chain = chains.get(section_name)
            raw_output = chain.invoke(
                {
                    RESUME: self.resume,
                    JOB_DESCRIPTION: self.job_description,
                    COMPANY: self.job.company,
                }
            )
            output = self._clean_llm_output(raw_output)
            logger.debug(f"Cover letter generated: {output}")
            return output
        resume_section = getattr(self.resume, section_name, None) or getattr(
            self.job_application_profile, section_name, None
        )
        if resume_section is None:
            logger.error(
                f"Section '{section_name}' not found in either resume or job_application_profile."
            )
            raise ValueError(
                f"Section '{section_name}' not found in either resume or job_application_profile."
            )
        chain = chains.get(section_name)
        if chain is None:
            logger.error(f"Chain not defined for section '{section_name}'")
            raise ValueError(f"Chain not defined for section '{section_name}'")
        raw_output = chain.invoke(
            {RESUME_SECTION: resume_section, QUESTION: question}
        )
        output = self._clean_llm_output(raw_output)
        logger.debug(f"Question answered: {output}")
        return output

    def answer_question_numeric(
        self, question: str, default_experience: str = 3
    ) -> str:
        logger.debug(f"Answering numeric question: {question}")
        func_template = self._preprocess_template_string(
            prompts.numeric_question_template
        )
        prompt = ChatPromptTemplate.from_template(func_template)
        chain = prompt | self.llm_cheap | StrOutputParser()
        raw_output_str = chain.invoke(
            {
                RESUME_EDUCATIONS: self.resume.education_details,
                RESUME_JOBS: self.resume.experience_details,
                RESUME_PROJECTS: self.resume.projects,
                QUESTION: question,
            }
        )
        output_str = self._clean_llm_output(raw_output_str)
        logger.debug(f"Raw output for numeric question: {output_str}")
        try:
            output = self.extract_number_from_string(output_str)
            logger.debug(f"Extracted number: {output}")
        except ValueError:
            logger.warning(
                f"Failed to extract number, using default experience: {default_experience}"
            )
            output = default_experience
        return output

    def extract_number_from_string(self, output_str):
        logger.debug(f"Extracting number from string: {output_str}")
        numbers = re.findall(r"\d+", output_str)
        if numbers:
            logger.debug(f"Numbers found: {numbers}")
            return str(numbers[0])
        else:
            logger.error("No numbers found in the string")
            raise ValueError("No numbers found in the string")

    def answer_question_from_options(self, question: str, options: list[str]) -> str:
        logger.debug(f"Answering question from options: {question}")
        func_template = self._preprocess_template_string(prompts.options_template)
        prompt = ChatPromptTemplate.from_template(func_template)
        chain = prompt | self.llm_cheap | StrOutputParser()
        raw_output_str = chain.invoke(
            {
                RESUME: self.resume,
                JOB_APPLICATION_PROFILE: self.job_application_profile,
                QUESTION: question,
                OPTIONS: options,
            }
        )
        output_str = self._clean_llm_output(raw_output_str)
        logger.debug(f"Raw output for options question: {output_str}")
        best_option = self.find_best_match(output_str, options)
        logger.debug(f"Best option determined: {best_option}")
        return best_option

    def resume_or_cover(self, phrase: str) -> str:
        logger.debug(
            f"Determining if phrase refers to resume or cover letter: {phrase}"
        )
        prompt = ChatPromptTemplate.from_template(
            prompts.resume_or_cover_letter_template
        )
        chain = prompt | self.llm_cheap | StrOutputParser()
        raw_response = chain.invoke({PHRASE: phrase})
        response = self._clean_llm_output(raw_response)
        logger.debug(f"Response for resume_or_cover: {response}")
        if "resume" in response:
            return "resume"
        elif "cover" in response:
            return "cover"
        else:
            return "resume"

    def is_job_suitable(self):
        logger.info("Checking if job is suitable")
        prompt = ChatPromptTemplate.from_template(prompts.is_relavant_position_template)
        chain = prompt | self.llm_cheap | StrOutputParser()
        raw_output = chain.invoke(
            {
                RESUME: self.resume,
                JOB_DESCRIPTION: self.job_description,
            }
        )
        output = self._clean_llm_output(raw_output)
        logger.debug(f"Job suitability output: {output}")
        score = re.search(r"Score: (\d+)", output).group(1)
        reasoning = re.search(r"Reasoning: (.+)", output, re.DOTALL).group(1)
        logger.info(f"Job suitability score: {score}")
        if int(score) < JOB_SUITABILITY_SCORE:
            logger.debug(f"Job is not suitable: {reasoning}")
        return int(score) >= JOB_SUITABILITY_SCORE<|MERGE_RESOLUTION|>--- conflicted
+++ resolved
@@ -31,6 +31,7 @@
     EXPERIENCE_DETAILS,
     FINISH_REASON,
     GEMINI,
+    GROQ,
     HUGGINGFACE,
     ID,
     INPUT_TOKENS,
@@ -231,17 +232,12 @@
             return OllamaModel(llm_model, llm_api_url)
         elif llm_model_type == GEMINI:
             return GeminiModel(api_key, llm_model)
-<<<<<<< HEAD
-        elif llm_model_type == "huggingface":
-            return HuggingFaceModel(api_key, llm_model)   
-        elif llm_model_type == "groq":
+        elif llm_model_type == GROQ:
             return GroqAIModel(api_key, llm_model)     
-=======
         elif llm_model_type == HUGGINGFACE:
             return HuggingFaceModel(api_key, llm_model)
         elif llm_model_type == PERPLEXITY:
             return PerplexityModel(api_key, llm_model)
->>>>>>> be541056
         else:
             raise ValueError(f"Unsupported model type: {llm_model_type}")
 
@@ -250,14 +246,8 @@
 
 
 class LLMLogger:
-<<<<<<< HEAD
 
     def __init__(self, llm: AIModel):
-=======
-    def __init__(
-        self, llm: Union[OpenAIModel, AIMLModel, OllamaModel, ClaudeModel, GeminiModel]
-    ):
->>>>>>> be541056
         self.llm = llm
         logger.debug(f"LLMLogger successfully initialized with LLM: {llm}")
 
@@ -369,12 +359,8 @@
 
 
 class LoggerChatModel:
-<<<<<<< HEAD
 
     def __init__(self, llm: AIModel):
-=======
-    def __init__(self, llm: Union[OpenAIModel, OllamaModel, ClaudeModel, GeminiModel]):
->>>>>>> be541056
         self.llm = llm
         logger.debug(f"LoggerChatModel successfully initialized with LLM: {llm}")
 
