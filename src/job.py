--- conflicted
+++ resolved
@@ -1,10 +1,6 @@
 from dataclasses import dataclass
-<<<<<<< HEAD
 
 from src.log import logger
-=======
-from src.logging import logger
->>>>>>> be541056
 
 @dataclass
 class Job:
