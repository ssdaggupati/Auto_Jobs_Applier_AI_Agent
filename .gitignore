--- conflicted
+++ resolved
@@ -160,11 +160,7 @@
 *.sln.docstates
 
 # Mono Auto Generated Files
-<<<<<<< HEAD
 mono_crash.*
 
 /generated_cv
-data_folder/*
-=======
-mono_crash.*
->>>>>>> 36aa851d
+data_folder/*